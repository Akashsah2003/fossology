<?php
/***********************************************************
 Copyright (C) 2015 Siemens AG
 
 This program is free software; you can redistribute it and/or
 modify it under the terms of the GNU General Public License
 version 2 as published by the Free Software Foundation.

 This program is distributed in the hope that it will be useful,
 but WITHOUT ANY WARRANTY; without even the implied warranty of
 MERCHANTABILITY or FITNESS FOR A PARTICULAR PURPOSE.  See the
 GNU General Public License for more details.

 You should have received a copy of the GNU General Public License along
 with this program; if not, write to the Free Software Foundation, Inc.,
 51 Franklin Street, Fifth Floor, Boston, MA  02110-1301, USA.
 ***********************************************************/
<<<<<<< HEAD

echo "Link decisions with groups\n";
$dbManager->queryOnce('UPDATE clearing_decision cd SET group_fk=u.group_fk FROM users u WHERE cd.user_fk=u.user_pk');

echo "Fill clearing event table with old decisions...";
$dbManager->queryOnce('
INSERT INTO clearing_event (  uploadtree_fk,
rf_fk,
removed,
user_fk,
group_fk,
job_fk,
type_fk,
comment,
reportinfo,
date_added)
SELECT 
cd.uploadtree_fk,
cl.rf_fk,
(0=1) removed,
cd.user_fk,
cd.group_fk,
null job_fk,
type_fk,
cd.comment,
cd.reportinfo,
cd.date_added
FROM clearing_decision cd, clearing_licenses cl
WHERE cd.clearing_pk=cl.clearing_fk');
=======
echo "Ensure that every user had chosen an active group";
$dbManager->queryOnce('UPDATE users SET group_fk=gum.group_fk FROM group_user_member gum WHERE users.group_fk is null and user_pk=user_fk');
        
echo "Link decisions with groups\n";
$dbManager->queryOnce('UPDATE clearing_decision cd SET group_fk=u.group_fk FROM users u WHERE cd.user_fk=u.user_pk');

echo "Fill clearing event table with old decisions";
$dbManager->queryOnce('
  INSERT INTO clearing_event (  uploadtree_fk,
  rf_fk,
  removed,
  user_fk,
  group_fk,
  job_fk,
  type_fk,
  comment,
  reportinfo,
  date_added)
  SELECT 
  cd.uploadtree_fk,
  cl.rf_fk,
  (0=1) removed,
  cd.user_fk,
  cd.group_fk,
  null job_fk,
  type_fk,
  cd.comment,
  cd.reportinfo,
  cd.date_added
  FROM clearing_decision cd, clearing_licenses cl
  WHERE cd.clearing_pk=cl.clearing_fk');

>>>>>>> 3483f133

echo " and link them with decisions\n";
$dbManager->queryOnce('
  INSERT INTO clearing_decision_event
  SELECT cd.clearing_pk clearing_fk,ce.clearing_event_pk clearing_event_fk
  FROM clearing_decision cd, clearing_event ce
  WHERE cd.date_added=ce.date_added');<|MERGE_RESOLUTION|>--- conflicted
+++ resolved
@@ -15,44 +15,14 @@
  with this program; if not, write to the Free Software Foundation, Inc.,
  51 Franklin Street, Fifth Floor, Boston, MA  02110-1301, USA.
  ***********************************************************/
-<<<<<<< HEAD
 
-echo "Link decisions with groups\n";
-$dbManager->queryOnce('UPDATE clearing_decision cd SET group_fk=u.group_fk FROM users u WHERE cd.user_fk=u.user_pk');
-
-echo "Fill clearing event table with old decisions...";
-$dbManager->queryOnce('
-INSERT INTO clearing_event (  uploadtree_fk,
-rf_fk,
-removed,
-user_fk,
-group_fk,
-job_fk,
-type_fk,
-comment,
-reportinfo,
-date_added)
-SELECT 
-cd.uploadtree_fk,
-cl.rf_fk,
-(0=1) removed,
-cd.user_fk,
-cd.group_fk,
-null job_fk,
-type_fk,
-cd.comment,
-cd.reportinfo,
-cd.date_added
-FROM clearing_decision cd, clearing_licenses cl
-WHERE cd.clearing_pk=cl.clearing_fk');
-=======
 echo "Ensure that every user had chosen an active group";
 $dbManager->queryOnce('UPDATE users SET group_fk=gum.group_fk FROM group_user_member gum WHERE users.group_fk is null and user_pk=user_fk');
         
 echo "Link decisions with groups\n";
 $dbManager->queryOnce('UPDATE clearing_decision cd SET group_fk=u.group_fk FROM users u WHERE cd.user_fk=u.user_pk');
 
-echo "Fill clearing event table with old decisions";
+echo "Fill clearing event table with old decisions...";
 $dbManager->queryOnce('
   INSERT INTO clearing_event (  uploadtree_fk,
   rf_fk,
@@ -78,8 +48,6 @@
   FROM clearing_decision cd, clearing_licenses cl
   WHERE cd.clearing_pk=cl.clearing_fk');
 
->>>>>>> 3483f133
-
 echo " and link them with decisions\n";
 $dbManager->queryOnce('
   INSERT INTO clearing_decision_event

--- conflicted
+++ resolved
@@ -15,11 +15,7 @@
 info:
   title: FOSSology API
   description: Automate your fossology instance using REST API
-<<<<<<< HEAD
-  version: 1.3.5
-=======
   version: 1.4.3
->>>>>>> 1f490d46
   contact:
     email: fossology@fossology.org
   license:
